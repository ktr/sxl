--- conflicted
+++ resolved
@@ -291,21 +291,18 @@
                 col_pos = self.col_letter_to_num(col) - 1
             else:
                 col_pos += 1
-<<<<<<< HEAD
+
             if col_pos >= len(lst):
                 # dimensions may not be set right in worksheet
                 extend_by = col_pos - len(lst) + 1
                 self.ws.num_cols += extend_by
                 lst += [None for _ in range(extend_by)]
-            style = self.ws.wb.styles[int(cell[3])] if cell[3] else ''
-=======
-            
+
             try:
                 style = self.ws.wb.styles[int(cell[3])]
             except Exception as e:
                 style = ''
 
->>>>>>> 37db962b
             # convert to python value (if necessary)
             celltype = cell[1]
             cellvalue = cell[2]
@@ -413,10 +410,10 @@
             if number_fmts_table:
                 for num_fmt in number_fmts_table.iter(numfmt_tag):
                     number_fmts[num_fmt.get('numFmtId')] = num_fmt.get('formatCode')
-            number_fmts.update(STANDARD_STYLES)            
+            number_fmts.update(STANDARD_STYLES)
             style_table = tree.find(self.tag_with_ns('cellXfs', self.main_ns))
             if style_table:
-                for style in style_table.iter(style_tag):                    
+                for style in style_table.iter(style_tag):
                     fmtid = style.get('numFmtId')
                     if fmtid in number_fmts:
                         styles.append(number_fmts[fmtid])
